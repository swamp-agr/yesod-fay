--- conflicted
+++ resolved
@@ -87,13 +87,8 @@
 import           Data.Text.Encoding         (encodeUtf8)
 import           Data.Text.Lazy.Builder     (fromText, toLazyText)
 import           Filesystem                 (createTree, isFile, readTextFile)
-<<<<<<< HEAD
 import           Filesystem.Path.CurrentOS  (directory, encodeString, (</>))
 import           Language.Fay               (compileFile, getRuntime)
-=======
-import           Filesystem.Path.CurrentOS  (directory, encodeString)
-import           Language.Fay               (compileFile)
->>>>>>> 372ffc9b
 import           Language.Fay.Convert       (readFromFay, showToFay)
 import           Language.Fay.FFI           (Foreign)
 import           Language.Fay.Types         (CompileConfig,
